import argparse
import ast
import os
import shutil
import warnings

import numpy as np
import pandas as pd
import torch
import yaml
from PIL import Image
from torch import nn
from torch.utils.data import DataLoader, Dataset
from torchvision import transforms
from torchvision.models import resnet50
from torchvision.ops import nms


class CustomImageDataset(Dataset):
    def __init__(self, dataframe, img_dir, transform=None):
        self.img_data = dataframe
        self.img_dir = img_dir
        self.transform = transform

    def __len__(self):
        return len(self.img_data)

    def __getitem__(self, idx):
        img_path = os.path.join(self.img_dir, self.img_data.iloc[idx]["image fname"])

        # Read image as PIL Image
        image = Image.open(img_path).convert("RGB")

        # Get the bounding box coordinates
        bbox = self.img_data.iloc[idx]["bbox_xyxy"]
        bbox = ast.literal_eval(bbox)

        # Crop the image according to bbox
        image = image.crop((int(bbox[0]), int(bbox[1]), int(bbox[2]), int(bbox[3])))

        # Flip the image if left viewpoint
        if "left" in self.img_data.iloc[idx]['predicted_viewpoint']:
            image = F.hflip(image)

        if self.transform:
            image = self.transform(image)

        return image


class BinaryClassResNet50(nn.Module):
    def __init__(self):
        super(BinaryClassResNet50, self).__init__()
        self.resnet50 = resnet50(pretrained=True)
        for param in self.resnet50.parameters():
            param.requires_grad = False  # Freeze parameters of pre-trained model
        num_ftrs = self.resnet50.fc.in_features
        self.resnet50.fc = nn.Linear(num_ftrs, 2)  # We have two classes either 0 or 1

    def forward(self, x):
        x = self.resnet50(x)
        return x


def load_config(config_path):
    with open(config_path, "r") as file:
        config = yaml.safe_load(file)
    return config


def load_model(model_path, device):
    model = BinaryClassResNet50()
    model.load_state_dict(torch.load(model_path, map_location=device))
    model.to(device)
    model.eval()
    return model


def load_data(csv_path, image_dir, transform, batch_size):
    dataset = CustomImageDataset(csv_path, image_dir, transform)
    dataloader = DataLoader(dataset, batch_size=batch_size, shuffle=False)
    return dataloader


def preprocess_viewpoint(viewpoint):
<<<<<<< HEAD
    if viewpoint == 'front, right':
        return 'frontright'
    elif viewpoint == 'back, right':
        return 'backright'
    elif viewpoint == 'front, left':
        return 'frontleft'
    elif viewpoint == 'back, left':
        return 'backleft'
=======
    if viewpoint == "front, right":
        return "frontright"
    elif viewpoint == "back, right":
        return "backright"
>>>>>>> 6d7836e6
    return viewpoint


def filter_dataframe(df, config):
    # Preprocess the predicted_viewpoint column
    df["predicted_viewpoint"] = df["predicted_viewpoint"].apply(preprocess_viewpoint)

    # Filter conditions
    bbox_condition = (
        df["bbox x"].notna()
        & df["bbox y"].notna()
        & df["bbox w"].notna()
        & df["bbox h"].notna()
    )
    viewpoint_condition = df["predicted_viewpoint"].isin(config["viewpoints"])
    # Special condition - only applies to gt annotated data where the species was correctly identified
    if "annot species" in df.keys():
        species_condition = df["annot species"] == config["species"]
    else:
        species_condition = True

    # Create a mask for rows to be filtered out
    filter_mask = ~(bbox_condition & species_condition & viewpoint_condition)

    # Split the dataframe
    filtered_out = df[filter_mask].copy().reset_index(drop=True)
    filtered_test = df[~filter_mask].copy().reset_index(drop=True)

    # Add NaN columns to filtered_out
    filtered_out["softmax_output_0"] = np.nan
    filtered_out["softmax_output_1"] = np.nan

    return filtered_test, filtered_out


def test_new(dataloader, model, device):
    model.eval()
    all_softmax_outputs = []

    with torch.no_grad():
        for X in dataloader:  #
            X = X.to(device)
            pred = model(X)
            pred_softmax = torch.softmax(pred, dim=1)
            all_softmax_outputs.extend(pred_softmax.cpu().numpy())

    all_softmax_outputs = np.array(all_softmax_outputs)
    return all_softmax_outputs


def apply_nms(df, iou_threshold):
    df = df.sort_values("softmax_output_1", ascending=False)
    boxes = np.array(df["bbox_xyxy"].apply(ast.literal_eval).to_list())
    scores = df["softmax_output_1"].values
    boxes = torch.as_tensor(boxes).float()
    scores = torch.as_tensor(scores).float()
    keep = nms(boxes, scores, iou_threshold)
    return df.iloc[keep]


def main(args):
    """
    Doctest Command:
        python -W "ignore" -m doctest -o NORMALIZE_WHITESPACE algo/CA_classifier.py

    Example:
        >>> from argparse import Namespace
        >>> args = Namespace(
        ...     image_dir="test_imgs",
        ...     in_csv_path="temp/viewpoint/viewpoint_output.csv",
        ...     model_checkpoint_path="test_dataset/best_july_8_cuda_extended_aug_sample_annot_classifier.pth",
        ...     out_csv_path="temp/ca/ca_output.csv"
        ... )
        >>> main(args) # doctest: +ELLIPSIS
        Loading configuration...
        Setting up device...
        Loading and preprocessing data...
        The length of input CSV is: 40
        Setting up transformations and data loader...
        Loading model...
        Starting testing...
        Testing completed. Appending softmax outputs to CSV and starting post-processing...
        The length of softmax thresholded CSV is: 18
        The length of AR thresholded CSV is: 18
        The length of NMS thresholded CSV is: 17
        The length of NMS thresholded CSV is: 0
        The length of final concatenated CSV is: 23
        Removing Previous Instance of Experiment...
        Saving the results...
        CSV with softmax outputs and census annotations saved to: temp/ca/ca_output.csv
        All tasks completed successfully!
    """

    print("Loading configuration...")
    config = load_config("algo/CA_classifier.yaml")

    print("Setting up device...")
    device = torch.device(config["device"] if torch.cuda.is_available() else "cpu")

    print("Loading and preprocessing data...")
    df = pd.read_csv(args.in_csv_path)
    print(f"The length of input CSV is: {len(df)}")
    filtered_test, filtered_out = filter_dataframe(df, config)

    print("Setting up transformations and data loader...")
    transform = transforms.Compose(
        [
            transforms.Resize((224, 224)),
            transforms.ToTensor(),
            transforms.Normalize(mean=[0.485, 0.456, 0.406], std=[0.229, 0.224, 0.225]),
        ]
    )
    dataset = CustomImageDataset(filtered_test, args.image_dir, transform)
    dataloader = DataLoader(dataset, batch_size=config["batch_size"], shuffle=False)

    print("Loading model...")
    with warnings.catch_warnings():  # Add this line
        warnings.filterwarnings("ignore", category=UserWarning)
        model = load_model(args.model_checkpoint_path, device)

    print("Starting testing...")
    all_softmax_outputs = test_new(dataloader, model, device)  #

    print(
        "Testing completed. Appending softmax outputs to CSV and starting post-processing..."
    )
    filtered_test["softmax_output_0"] = all_softmax_outputs[:, 0]
    filtered_test["softmax_output_1"] = all_softmax_outputs[:, 1]

    # Step 1: Filter based on threshold_CA
    above_threshold = filtered_test[
        filtered_test["softmax_output_1"] > config["threshold_CA"]
    ].reset_index(drop=True)
    below_threshold = filtered_test[
        filtered_test["softmax_output_1"] <= config["threshold_CA"]
    ].reset_index(drop=True)

    print(f"The length of softmax thresholded CSV is: {len(above_threshold)}")

    # Step 2: Filter based on log(aspect_ratio)
    above_threshold["log_AR"] = np.log(
        above_threshold["bbox w"] / above_threshold["bbox h"]
    )
    ar_filtered = above_threshold[
        (above_threshold["log_AR"] >= config["min_log_AR"])
        & (above_threshold["log_AR"] <= config["max_log_AR"])
    ].reset_index(drop=True)
    ar_filtered_out = above_threshold[
        (above_threshold["log_AR"] < config["min_log_AR"])
        | (above_threshold["log_AR"] > config["max_log_AR"])
    ].reset_index(drop=True)

    print(f"The length of AR thresholded CSV is: {len(ar_filtered)}")

    # Step 3: Apply NMS
    grouped = ar_filtered.groupby("image fname")
    all_results = []
    nms_filtered_out = []
    for name, group in grouped:
        result_df = apply_nms(group, config["NMS_threshold"])
        all_results.append(result_df)
        # Keep track of removed annotations
        removed = group[~group.index.isin(result_df.index)]
        nms_filtered_out.append(removed)
    if all_results:
        nms_filtered = pd.concat(all_results).reset_index(drop=True)
        print(f"The length of NMS thresholded CSV is: {len(nms_filtered)}")
    else:
        print("Warning: No objects passed NMS filtering")
    nms_filtered = pd.DataFrame(
        columns=ar_filtered.columns
    )  # Create empty DataFrame with same columns
    if nms_filtered_out:
        nms_filtered_out = pd.concat(nms_filtered_out).reset_index(drop=True)
    else:
        nms_filtered_out = pd.DataFrame(columns=ar_filtered.columns)
    # print(nms_filtered_out)
    print(f"The length of NMS thresholded CSV is: {len(nms_filtered)}")

    # Add annotations_census column
    nms_filtered["annotations_census"] = True
    below_threshold["annotations_census"] = False
    ar_filtered_out["annotations_census"] = False
    nms_filtered_out["annotations_census"] = False
    filtered_out["annotations_census"] = False

    # Concatenate all dataframes
    final_df = pd.concat(
        [
            nms_filtered,
            below_threshold,
            ar_filtered_out,
            nms_filtered_out,
            filtered_out,
        ],
        ignore_index=True,
    )

    # Drop specified columns
<<<<<<< HEAD
    columns_to_drop = ['path', 'softmax_output_0', 'log_AR']
    final_df = final_df.drop(columns=[col for col in columns_to_drop if col in final_df.columns])
    final_df = final_df.rename(columns={'softmax_output_1': 'CA_score'})
    print(f'The length of final concatenated CSV is: {len(final_df)}\n')
=======
    columns_to_drop = ["path", "softmax_output_0", "softmax_output_1", "log_AR"]
    final_df = final_df.drop(
        columns=[col for col in columns_to_drop if col in final_df.columns]
    )
    print(f"The length of final concatenated CSV is: {len(final_df)}")
>>>>>>> 6d7836e6

    # Save the updated DataFrame to a new CSV file
    cac_dir = os.path.dirname(args.out_csv_path)
    if os.path.exists(cac_dir):
        print("Removing Previous Instance of Experiment...")
        shutil.rmtree(cac_dir)

    print("Saving the results...")
    os.makedirs(cac_dir, exist_ok=True)
    final_df.to_csv(args.out_csv_path, index=False)

    print(
        f"CSV with softmax outputs and census annotations saved to: {args.out_csv_path}"
    )
    print("All tasks completed successfully!")


if __name__ == "__main__":

    parser = argparse.ArgumentParser(
        description="Run viewpoint classifier for database of animal images"
    )
    parser.add_argument(
        "image_dir", type=str, help="The directory where localized images are found"
    )
    parser.add_argument(
        "in_csv_path",
        type=str,
        help="The full path to the viewpoint classifier output csv to use as input",
    )
    parser.add_argument(
        "model_checkpoint_path", type=str, help="The full path to the model checkpoint"
    )
    parser.add_argument(
        "out_csv_path", type=str, help="The full path to the output csv file"
    )
    args = parser.parse_args()

    main(args)<|MERGE_RESOLUTION|>--- conflicted
+++ resolved
@@ -83,7 +83,6 @@
 
 
 def preprocess_viewpoint(viewpoint):
-<<<<<<< HEAD
     if viewpoint == 'front, right':
         return 'frontright'
     elif viewpoint == 'back, right':
@@ -92,12 +91,6 @@
         return 'frontleft'
     elif viewpoint == 'back, left':
         return 'backleft'
-=======
-    if viewpoint == "front, right":
-        return "frontright"
-    elif viewpoint == "back, right":
-        return "backright"
->>>>>>> 6d7836e6
     return viewpoint
 
 
@@ -297,18 +290,10 @@
     )
 
     # Drop specified columns
-<<<<<<< HEAD
     columns_to_drop = ['path', 'softmax_output_0', 'log_AR']
     final_df = final_df.drop(columns=[col for col in columns_to_drop if col in final_df.columns])
     final_df = final_df.rename(columns={'softmax_output_1': 'CA_score'})
     print(f'The length of final concatenated CSV is: {len(final_df)}\n')
-=======
-    columns_to_drop = ["path", "softmax_output_0", "softmax_output_1", "log_AR"]
-    final_df = final_df.drop(
-        columns=[col for col in columns_to_drop if col in final_df.columns]
-    )
-    print(f"The length of final concatenated CSV is: {len(final_df)}")
->>>>>>> 6d7836e6
 
     # Save the updated DataFrame to a new CSV file
     cac_dir = os.path.dirname(args.out_csv_path)
