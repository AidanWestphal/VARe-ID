import argparse
import ast
import os
import shutil
import warnings

import numpy as np
import pandas as pd
import torch
import yaml
from PIL import Image
from torch import nn
from torch.utils.data import DataLoader, Dataset
from torchvision import transforms
from torchvision.transforms import functional as F
from torchvision.models import resnet50
from torchvision.ops import nms
from tqdm import tqdm
import json


class CustomImageDataset(Dataset):
    def __init__(self, dataframe, img_dir, transform=None):
        self.img_data = dataframe
        self.img_dir = img_dir
        self.transform = transform

    def __len__(self):
        return len(self.img_data)

    def __getitem__(self, idx):
        img_path = os.path.join(self.img_dir, self.img_data.iloc[idx]["image fname"])

        # Read image as PIL Image
        image = Image.open(img_path).convert("RGB")

        # Get the bounding box coordinates
        bbox = self.img_data.iloc[idx]["bbox_xyxy"]
        bbox = ast.literal_eval(bbox)

        # Crop the image according to bbox
        image = image.crop((int(bbox[0]), int(bbox[1]), int(bbox[2]), int(bbox[3])))

        # Flip the image if left viewpoint
<<<<<<< HEAD
        if "left" in self.img_data.iloc[idx]["predicted_viewpoint"]:
=======
        if "left" in self.img_data.iloc[idx]['predicted_viewpoint']:
>>>>>>> ed354291
            image = F.hflip(image)

        if self.transform:
            image = self.transform(image)

        return image


class BinaryClassResNet50(nn.Module):
    def __init__(self):
        super(BinaryClassResNet50, self).__init__()
        self.resnet50 = resnet50(pretrained=True)
        for param in self.resnet50.parameters():
            param.requires_grad = False  # Freeze parameters of pre-trained model
        num_ftrs = self.resnet50.fc.in_features
        self.resnet50.fc = nn.Linear(num_ftrs, 2)  # We have two classes either 0 or 1

    def forward(self, x):
        x = self.resnet50(x)
        return x


def load_config(config_path):
    with open(config_path, "r") as file:
        config = yaml.safe_load(file)
    return config


def load_model(model_path, device):
    model = BinaryClassResNet50()
    model.load_state_dict(torch.load(model_path, map_location=device))
    model.to(device)
    model.eval()
    return model


def load_data(csv_path, image_dir, transform, batch_size):
    dataset = CustomImageDataset(csv_path, image_dir, transform)
    dataloader = DataLoader(dataset, batch_size=batch_size, shuffle=False)
    return dataloader


def preprocess_viewpoint(viewpoint):
<<<<<<< HEAD
    if viewpoint == "front, right":
        return "frontright"
    elif viewpoint == "back, right":
        return "backright"
    elif viewpoint == "front, left":
        return "frontleft"
    elif viewpoint == "back, left":
        return "backleft"
=======
    if 'front' in viewpoint and 'right' in viewpoint:
        return 'frontright'
    elif 'back' in viewpoint and 'right' in viewpoint:
        return 'backright'
    elif 'front' in viewpoint and 'left' in viewpoint:
        return 'frontleft'
    elif 'back' in viewpoint and 'left' in viewpoint:
        return 'backleft'
    elif 'right' in viewpoint:
        return 'right'
    elif 'left' in viewpoint:
        return 'left'
>>>>>>> ed354291
    return viewpoint


def filter_dataframe(df, config):
    # Preprocess the predicted_viewpoint column
    df["predicted_viewpoint"] = df["predicted_viewpoint"].apply(preprocess_viewpoint)

    # Filter conditions
    bbox_condition = (
        df["bbox x"].notna()
        & df["bbox y"].notna()
        & df["bbox w"].notna()
        & df["bbox h"].notna()
    )
    viewpoint_condition = df["predicted_viewpoint"].isin(config["viewpoints"])
    # Special condition - only applies to gt annotated data where the species was correctly identified
    if "annot species" in df.keys():
        species_condition = df["annot species"] == config["species"]
    else:
        species_condition = True

    # Create a mask for rows to be filtered out
    filter_mask = ~(bbox_condition & species_condition & viewpoint_condition)

    # Split the dataframe
    filtered_out = df[filter_mask].copy().reset_index(drop=True)
    filtered_test = df[~filter_mask].copy().reset_index(drop=True)

    # Add NaN columns to filtered_out
    filtered_out["softmax_output_0"] = np.nan
    filtered_out["softmax_output_1"] = np.nan

    return filtered_test, filtered_out


def test_new(dataloader, model, device):
    model.eval()
    all_softmax_outputs = []

    with torch.no_grad():
        for X in dataloader:  #
            X = X.to(device)
            pred = model(X)
            pred_softmax = torch.softmax(pred, dim=1)
            all_softmax_outputs.extend(pred_softmax.cpu().numpy())

    all_softmax_outputs = np.array(all_softmax_outputs)
    return all_softmax_outputs


def apply_nms(df, iou_threshold):
    df = df.sort_values("softmax_output_1", ascending=False)
    boxes = np.array(df["bbox_xyxy"].apply(ast.literal_eval).to_list())
    scores = df["softmax_output_1"].values
    boxes = torch.as_tensor(boxes).float()
    scores = torch.as_tensor(scores).float()
    keep = nms(boxes, scores, iou_threshold)
    return df.iloc[keep]


def save_to_json(annots, path):

    # Aggregate mapping category id to species name
    categories = {}
    # Aggregate mapping image UUID to fname
    images = {}
    # List of properly formatted annotations
    formatted_annots = []
    annots = annots.to_dict("records")
    for a in tqdm(annots, desc="Reformatting annotations..."):
        # print(a)
        categories[a["species_pred_simple"]] = a["species_prediction"]
        images[a["image uuid"]] = a["image fname"]

        formatted_annots.append(
            {
                "uuid": a["annot uuid"],
                "image_uuid": a["image uuid"],
                "bbox": [a["bbox x"], a["bbox y"], a["bbox w"], a["bbox h"]],
                "viewport": a["predicted_viewpoint"],
                "tracking_id": 0,  # TODO: PLACEHOLDER
                "confidence": a["bbox pred score"],
                "detection_class": a["category id"],
                "species": a["species_prediction"],
                "CA_score": a["CA_score"],
                "category_id": a["species_pred_simple"],
            }
        )
    # Reformat into a combined json data dictionary
    json_data = {
        "categories": [{"id": id, "species": spec} for id, spec in categories.items()],
        "images": [
            {"file_name": fname, "uuid": uuid} for uuid, fname in images.items()
        ],
        "annotations": formatted_annots,
    }
    # Save with pretty formatting
    with open(path, "w") as file:
        json.dump(json_data, file, indent=4)
    return json_data


def main(args):
    """
    Doctest Command:
        python -W "ignore" -m doctest -o NORMALIZE_WHITESPACE algo/CA_classifier.py

    Example:
        >>> from argparse import Namespace
        >>> args = Namespace(
        ...     image_dir="test_imgs",
        ...     in_csv_path="temp/viewpoint/viewpoint_output.csv",
        ...     model_checkpoint_path="test_dataset/best_july_8_cuda_extended_aug_sample_annot_classifier.pth",
        ...     out_csv_path="temp/ca/ca_output.csv"
        ... )
        >>> main(args) # doctest: +ELLIPSIS
        Loading configuration...
        Setting up device...
        Loading and preprocessing data...
        The length of input CSV is: 40
        Setting up transformations and data loader...
        Loading model...
        Starting testing...
        Testing completed. Appending softmax outputs to CSV and starting post-processing...
        The length of softmax thresholded CSV is: 18
        The length of AR thresholded CSV is: 18
        The length of NMS thresholded CSV is: 17
        The length of NMS thresholded CSV is: 0
        The length of final concatenated CSV is: 23
        Removing Previous Instance of Experiment...
        Saving the results...
        CSV with softmax outputs and census annotations saved to: temp/ca/ca_output.csv
        All tasks completed successfully!
    """

    print("Loading configuration...")
    config = load_config("algo/CA_classifier.yaml")

    print("Setting up device...")
    device = torch.device(config["device"] if torch.cuda.is_available() else "cpu")

    print("Loading and preprocessing data...")
    df = pd.read_csv(args.in_csv_path)
    print(f"The length of input CSV is: {len(df)}")
    filtered_test, filtered_out = filter_dataframe(df, config)

    print("Setting up transformations and data loader...")
    transform = transforms.Compose(
        [
            transforms.Resize((224, 224)),
            transforms.ToTensor(),
            transforms.Normalize(mean=[0.485, 0.456, 0.406], std=[0.229, 0.224, 0.225]),
        ]
    )
    dataset = CustomImageDataset(filtered_test, args.image_dir, transform)
    dataloader = DataLoader(dataset, batch_size=config["batch_size"], shuffle=False)

    print("Loading model...")
    with warnings.catch_warnings():  # Add this line
        warnings.filterwarnings("ignore", category=UserWarning)
        model = load_model(args.model_checkpoint_path, device)

    print("Starting testing...")
    all_softmax_outputs = test_new(dataloader, model, device)  #

    print(
        "Testing completed. Appending softmax outputs to CSV and starting post-processing..."
    )
    filtered_test["softmax_output_0"] = all_softmax_outputs[:, 0]
    filtered_test["softmax_output_1"] = all_softmax_outputs[:, 1]

    # Step 1: Filter based on threshold_CA
    above_threshold = filtered_test[
        filtered_test["softmax_output_1"] > config["threshold_CA"]
    ].reset_index(drop=True)
    below_threshold = filtered_test[
        filtered_test["softmax_output_1"] <= config["threshold_CA"]
    ].reset_index(drop=True)

    print(f"The length of softmax thresholded CSV is: {len(above_threshold)}")

    # Step 2: Filter based on log(aspect_ratio)
    above_threshold["log_AR"] = np.log(
        above_threshold["bbox w"] / above_threshold["bbox h"]
    )
    ar_filtered = above_threshold[
        (above_threshold["log_AR"] >= config["min_log_AR"])
        & (above_threshold["log_AR"] <= config["max_log_AR"])
    ].reset_index(drop=True)
    ar_filtered_out = above_threshold[
        (above_threshold["log_AR"] < config["min_log_AR"])
        | (above_threshold["log_AR"] > config["max_log_AR"])
    ].reset_index(drop=True)

    print(f"The length of AR thresholded CSV is: {len(ar_filtered)}")

    # Step 3: Apply NMS
    grouped = ar_filtered.groupby("image fname")
    all_results = []
    nms_filtered_out = []
    for name, group in grouped:
        result_df = apply_nms(group, config["NMS_threshold"])
        all_results.append(result_df)
        # Keep track of removed annotations
        removed = group[~group.index.isin(result_df.index)]
        nms_filtered_out.append(removed)
    if all_results:
        nms_filtered = pd.concat(all_results).reset_index(drop=True)
        print(f"The length of NMS thresholded CSV is: {len(nms_filtered)}")
    else:
        print("Warning: No objects passed NMS filtering")
    nms_filtered = pd.DataFrame(
        columns=ar_filtered.columns
    )  # Create empty DataFrame with same columns
    if nms_filtered_out:
        nms_filtered_out = pd.concat(nms_filtered_out).reset_index(drop=True)
    else:
        nms_filtered_out = pd.DataFrame(columns=ar_filtered.columns)
    # print(nms_filtered_out)
    print(f"The length of NMS thresholded CSV is: {len(nms_filtered)}")

    # Add annotations_census column
    nms_filtered["annotations_census"] = True
    below_threshold["annotations_census"] = False
    ar_filtered_out["annotations_census"] = False
    nms_filtered_out["annotations_census"] = False
    filtered_out["annotations_census"] = False

    # Concatenate all dataframes
    final_df = pd.concat(
        [
            nms_filtered,
            below_threshold,
            ar_filtered_out,
            nms_filtered_out,
            filtered_out,
        ],
        ignore_index=True,
    )

    # Drop specified columns
<<<<<<< HEAD
    columns_to_drop = ["path", "softmax_output_0", "log_AR"]
    final_df = final_df.drop(
        columns=[col for col in columns_to_drop if col in final_df.columns]
    )
    final_df = final_df.rename(columns={"softmax_output_1": "CA_score"})
    print(f"The length of final concatenated CSV is: {len(final_df)}\n")
=======
    columns_to_drop = ['softmax_output_0', 'log_AR']
    final_df = final_df.drop(columns=[col for col in columns_to_drop if col in final_df.columns])
    final_df = final_df.rename(columns={'softmax_output_1': 'CA_score'})
    print(f'The length of final concatenated CSV is: {len(final_df)}\n')
>>>>>>> ed354291

    # Save the updated DataFrame to a new CSV file
    cac_dir = os.path.dirname(args.out_csv_path)
    if os.path.exists(cac_dir):
        print("Removing Previous Instance of Experiment...")
        shutil.rmtree(cac_dir)

    print("Saving the results...")
    os.makedirs(cac_dir, exist_ok=True)
    final_df.to_csv(args.out_csv_path, index=False)
    save_to_json(final_df, args.out_csv_path.replace(".csv", ".json"))

    print(
        f"CSV with softmax outputs and census annotations saved to: {args.out_csv_path}"
    )
    print("All tasks completed successfully!")


if __name__ == "__main__":

    parser = argparse.ArgumentParser(
        description="Run viewpoint classifier for database of animal images"
    )
    parser.add_argument(
        "image_dir", type=str, help="The directory where localized images are found"
    )
    parser.add_argument(
        "in_csv_path",
        type=str,
        help="The full path to the viewpoint classifier output csv to use as input",
    )
    parser.add_argument(
        "model_checkpoint_path", type=str, help="The full path to the model checkpoint"
    )
    parser.add_argument(
        "out_csv_path", type=str, help="The full path to the output csv file"
    )
    args = parser.parse_args()

    main(args)<|MERGE_RESOLUTION|>--- conflicted
+++ resolved
@@ -42,11 +42,7 @@
         image = image.crop((int(bbox[0]), int(bbox[1]), int(bbox[2]), int(bbox[3])))
 
         # Flip the image if left viewpoint
-<<<<<<< HEAD
         if "left" in self.img_data.iloc[idx]["predicted_viewpoint"]:
-=======
-        if "left" in self.img_data.iloc[idx]['predicted_viewpoint']:
->>>>>>> ed354291
             image = F.hflip(image)
 
         if self.transform:
@@ -90,29 +86,18 @@
 
 
 def preprocess_viewpoint(viewpoint):
-<<<<<<< HEAD
-    if viewpoint == "front, right":
+    if "front" in viewpoint and "right" in viewpoint:
         return "frontright"
-    elif viewpoint == "back, right":
+    elif "back" in viewpoint and "right" in viewpoint:
         return "backright"
-    elif viewpoint == "front, left":
+    elif "front" in viewpoint and "left" in viewpoint:
         return "frontleft"
-    elif viewpoint == "back, left":
+    elif "back" in viewpoint and "left" in viewpoint:
         return "backleft"
-=======
-    if 'front' in viewpoint and 'right' in viewpoint:
-        return 'frontright'
-    elif 'back' in viewpoint and 'right' in viewpoint:
-        return 'backright'
-    elif 'front' in viewpoint and 'left' in viewpoint:
-        return 'frontleft'
-    elif 'back' in viewpoint and 'left' in viewpoint:
-        return 'backleft'
-    elif 'right' in viewpoint:
-        return 'right'
-    elif 'left' in viewpoint:
-        return 'left'
->>>>>>> ed354291
+    elif "right" in viewpoint:
+        return "right"
+    elif "left" in viewpoint:
+        return "left"
     return viewpoint
 
 
@@ -190,15 +175,18 @@
         formatted_annots.append(
             {
                 "uuid": a["annot uuid"],
-                "image_uuid": a["image uuid"],
+                "image uuid": a["image uuid"],
                 "bbox": [a["bbox x"], a["bbox y"], a["bbox w"], a["bbox h"]],
-                "viewport": a["predicted_viewpoint"],
+                "predicted_viewpoint": a["predicted_viewpoint"],
                 "tracking_id": 0,  # TODO: PLACEHOLDER
                 "confidence": a["bbox pred score"],
                 "detection_class": a["category id"],
-                "species": a["species_prediction"],
+                "species_prediction": a["species_prediction"],
+                "species pred simple": a["species_pred_simple"],
                 "CA_score": a["CA_score"],
                 "category_id": a["species_pred_simple"],
+                "image fname": a["image fname"],
+                "bbox pred score": a["bbox pred score"],
             }
         )
     # Reformat into a combined json data dictionary
@@ -354,19 +342,12 @@
     )
 
     # Drop specified columns
-<<<<<<< HEAD
-    columns_to_drop = ["path", "softmax_output_0", "log_AR"]
+    columns_to_drop = ["softmax_output_0", "log_AR"]
     final_df = final_df.drop(
         columns=[col for col in columns_to_drop if col in final_df.columns]
     )
     final_df = final_df.rename(columns={"softmax_output_1": "CA_score"})
     print(f"The length of final concatenated CSV is: {len(final_df)}\n")
-=======
-    columns_to_drop = ['softmax_output_0', 'log_AR']
-    final_df = final_df.drop(columns=[col for col in columns_to_drop if col in final_df.columns])
-    final_df = final_df.rename(columns={'softmax_output_1': 'CA_score'})
-    print(f'The length of final concatenated CSV is: {len(final_df)}\n')
->>>>>>> ed354291
 
     # Save the updated DataFrame to a new CSV file
     cac_dir = os.path.dirname(args.out_csv_path)
