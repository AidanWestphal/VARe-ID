import argparse
import os
import pickle
import cv2
import numpy as np
import pandas as pd
import json

import torch
import yaml
from tqdm import tqdm

from albumentations import Compose, Normalize, Resize
from albumentations.pytorch import ToTensorV2
from torch.utils.data import Dataset

from transformers import AutoModel


class MiewIDDataset(Dataset):
    def __init__(self, df, transforms=None):
        super().__init__()
        self.df = df.reset_index(drop=True).copy()
        self.transforms = transforms

        # Build a custom mapping for UUIDS s.t. we have unique integer labels
        uuid_set = set(self.df["uuid"].values.tolist())

        self.uuid_to_id = { uuid: i for i, uuid in enumerate(uuid_set) }
        self.id_to_uuid = { i: uuid for i, uuid in enumerate(uuid_set) }

        self.labels = [*map(self.uuid_to_id.get, self.df["uuid"].values.tolist())]
        self.labels = torch.tensor(self.labels, dtype=torch.float32)

    def __len__(self):
        return len(self.df)

    def __getitem__(self, index):
        img = get_chip(self.df.loc[index])
        # print(f'Shape of the input image: {img.shape}')    # Print the shape of the image
        if self.transforms:
            img = self.transforms(image=img)["image"]  # Apply transformations
<<<<<<< HEAD
            label = self.id_to_uuid[self.labels[index].item()]
            return img, label

        
=======
            # print(f'Shape of the transformed image: {img.shape}')
        if self.output_label:
            # Load label data
            target = self.labels[index]
            return img, target
        else:
            return img

>>>>>>> 6d7836e6

def get_img(path):
    return cv2.imread(path)[:, :, ::-1]


def rotate_box(x1, y1, x2, y2, theta):
    xm = (x1 + x2) // 2
    ym = (y1 + y2) // 2
    R = np.array([[np.cos(theta), -np.sin(theta)], [np.sin(theta), np.cos(theta)]])
    A = np.array([[x1, y1], [x1, y2], [x2, y2], [x2, y1], [x1, y1]])
    C = np.array([[xm, ym]])
    RA = (A - C) @ R.T + C
    RA = RA.astype(int)
    return RA


def crop_rect(img, rect):
    center, size, angle = rect[0], rect[1], rect[2]
    center, size = tuple(map(int, center)), tuple(map(int, size))
    height, width = img.shape[0], img.shape[1]
    M = cv2.getRotationMatrix2D(center, np.rad2deg(angle), 1)
    img_rot = cv2.warpAffine(img, M, (width, height))
    img_crop = cv2.getRectSubPix(img_rot, size, center)
    return img_crop, img_rot


def get_chip(row):
    x1 = row["bbox x"]
    y1 = row["bbox y"]
    w = row["bbox w"]
    h = row["bbox h"]
    theta = 0.0
    img = get_img(row["path"]).copy()
    x2 = x1 + w
    y2 = y1 + h
    xm = (x1 + x2) // 2
    ym = (y1 + y2) // 2
    return crop_rect(img, ((xm, ym), (x2 - x1, y2 - y1), theta))[0]


def load_config(config_file_path):
    with open(config_file_path, "r") as file:
        config_file = yaml.safe_load(file)
    return config_file


def download_model(model_url):
    # Load model directly
    model = AutoModel.from_pretrained(model_url, trust_remote_code=True)
    return model


def get_embeddings(loader, model, device):
    model.eval()

    all_embeddings = []
    all_uuids = []

    with torch.no_grad():
<<<<<<< HEAD
        with tqdm(loader,total=len(loader),desc="Running model...") as pbar:
            for imgs, uuids in pbar:
=======
        with tqdm(loader, total=len(loader), desc="Running model...") as pbar:
            for imgs in pbar:
>>>>>>> 6d7836e6
                imgs = imgs.to(device).float()
                img_embeds = model(imgs)
                all_embeddings.append(img_embeds.detach().cpu())
                all_uuids.append(uuids)
    all_embeddings = torch.cat(all_embeddings, dim=0).numpy()
<<<<<<< HEAD
    all_uuids = [i for sub in all_uuids for i in sub]

    return (all_embeddings, all_uuids)

def format_for_lca(annots):
    # Aggregate mapping category id to species name
    categories = {}
    # Aggregate mapping image UUID to fname
    images = {}
    # List of properly formatted annotations
    formatted_annots = []
    for a in tqdm(annots,desc="Reformatting annotations..."):
        categories[a["species_pred_simple"]] = a["species_prediction"]
        images[a["image uuid"]] = a["image fname"]
        
        formatted_annots.append(
            {
            "uuid": a["uuid"],
            "image_uuid": a["image uuid"],
            "bbox": [a["bbox x"], a["bbox y"], a["bbox w"], a["bbox h"]],
            "viewport": a["predicted_viewpoint"],
            "tracking_id": 0, # TODO: PLACEHOLDER
            "confidence": a["bbox pred score"],
            "detection_class": a["category id"],
            "species": a["species_prediction"],
            "CA_score": a["CA_score"],
            "category_id": a["species_pred_simple"],
            }
        )
    # Reformat into a combined json data dictionary
    json_data = {
        "categories": [ {"id": id, "species": spec} for id, spec in categories.items() ],
        "images": [ {"file_name": fname, "uuid": uuid} for uuid, fname in images.items() ],
        "annotations": formatted_annots
    }
    return json_data
=======

    return all_embeddings
>>>>>>> 6d7836e6


if __name__ == "__main__":
    print("Loading data...")
    parser = argparse.ArgumentParser(
        description="Generate miewid embeddings for database of animal images"
    )
    parser.add_argument(
        "image_dir", type=str, help="The directory where localized images are found"
    )
    parser.add_argument(
        "in_csv_path",
        type=str,
        help="The full path to the ca classifier output csv to use as input",
    )
    parser.add_argument(
        "model_url",
        type=str,
        help="The url to the hugging face model for miewid embeddings",
    )
    parser.add_argument(
        "out_json", type=str, help="The full path to the output json file"
    )
    parser.add_argument(
        "out_pickle", type=str, help="The full path to the output pickle file"
    )
    args = parser.parse_args()

    df = pd.read_csv(args.in_csv_path)
    config = load_config("algo/miew_id.yaml")

    print(f"Downloading model {args.model_url}...")
    model = download_model(args.model_url)

    preprocess = Compose(
        [
            Resize(config["img_size"], config["img_size"]),
            Normalize(
                mean=[0.485, 0.456, 0.406],
                std=[0.229, 0.224, 0.225],
                max_pixel_value=255.0,
                p=1.0,
            ),
            ToTensorV2(p=1.0),
        ]
    )

    df["path"] = df["image uuid"].apply(
        lambda x: os.path.join(args.image_dir, x + ".jpg")
    )

    print("Building dataset and loader...")
    ds = MiewIDDataset(df, preprocess)

    dl = torch.utils.data.DataLoader(
        ds,
        batch_size=config["valid_bs"],
        num_workers=config["num_workers"],
        shuffle=False,
        pin_memory=False,
    )

    device = torch.device(config["device"])
    embeddings = get_embeddings(dl, model, device)

    print("Building the new annotations...")
<<<<<<< HEAD
    annots = df.to_dict('records')
    json_data = format_for_lca(annots)

    print(f"Saving output files {args.out_json} and {args.out_pickle}...")
    with open(args.out_json, "w") as f:
        f.write(json.dumps(json_data,indent=4))
    with open(args.out_pickle, "wb") as f:
        pickle.dump(embeddings,f)
=======
    df["miewid"] = embeddings.tolist()
    annots = df.to_dict("records")

    print(f"Saving in json format to {args.out_path}...")
    with open(args.out_path, "w") as f:
        f.write(json.dumps(annots, indent=4))
>>>>>>> 6d7836e6

    print("Done!")<|MERGE_RESOLUTION|>--- conflicted
+++ resolved
@@ -40,21 +40,10 @@
         # print(f'Shape of the input image: {img.shape}')    # Print the shape of the image
         if self.transforms:
             img = self.transforms(image=img)["image"]  # Apply transformations
-<<<<<<< HEAD
             label = self.id_to_uuid[self.labels[index].item()]
             return img, label
 
         
-=======
-            # print(f'Shape of the transformed image: {img.shape}')
-        if self.output_label:
-            # Load label data
-            target = self.labels[index]
-            return img, target
-        else:
-            return img
-
->>>>>>> 6d7836e6
 
 def get_img(path):
     return cv2.imread(path)[:, :, ::-1]
@@ -114,19 +103,13 @@
     all_uuids = []
 
     with torch.no_grad():
-<<<<<<< HEAD
         with tqdm(loader,total=len(loader),desc="Running model...") as pbar:
             for imgs, uuids in pbar:
-=======
-        with tqdm(loader, total=len(loader), desc="Running model...") as pbar:
-            for imgs in pbar:
->>>>>>> 6d7836e6
                 imgs = imgs.to(device).float()
                 img_embeds = model(imgs)
                 all_embeddings.append(img_embeds.detach().cpu())
                 all_uuids.append(uuids)
     all_embeddings = torch.cat(all_embeddings, dim=0).numpy()
-<<<<<<< HEAD
     all_uuids = [i for sub in all_uuids for i in sub]
 
     return (all_embeddings, all_uuids)
@@ -163,10 +146,6 @@
         "annotations": formatted_annots
     }
     return json_data
-=======
-
-    return all_embeddings
->>>>>>> 6d7836e6
 
 
 if __name__ == "__main__":
@@ -180,12 +159,12 @@
     parser.add_argument(
         "in_csv_path",
         type=str,
-        help="The full path to the ca classifier output csv to use as input",
+        help="The full path to the ca classifier output csv to use as input"
     )
     parser.add_argument(
         "model_url",
         type=str,
-        help="The url to the hugging face model for miewid embeddings",
+        help="The url to the hugging face model for miewid embeddings"
     )
     parser.add_argument(
         "out_json", type=str, help="The full path to the output json file"
@@ -233,7 +212,6 @@
     embeddings = get_embeddings(dl, model, device)
 
     print("Building the new annotations...")
-<<<<<<< HEAD
     annots = df.to_dict('records')
     json_data = format_for_lca(annots)
 
@@ -242,13 +220,5 @@
         f.write(json.dumps(json_data,indent=4))
     with open(args.out_pickle, "wb") as f:
         pickle.dump(embeddings,f)
-=======
-    df["miewid"] = embeddings.tolist()
-    annots = df.to_dict("records")
-
-    print(f"Saving in json format to {args.out_path}...")
-    with open(args.out_path, "w") as f:
-        f.write(json.dumps(annots, indent=4))
->>>>>>> 6d7836e6
 
     print("Done!")